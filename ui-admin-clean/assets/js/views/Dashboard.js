--- conflicted
+++ resolved
@@ -501,15 +501,6 @@
         };
       }
       
-<<<<<<< HEAD
-      // Ensure all required fields exist with proper defaults
-      // FIX: Use completed_today and failed_today from queue data
-      return {
-        completed: queueData?.completed_today || todayJobs.completed || 0,  // FIX: Use queue's completed_today
-        processing: todayJobs.processing || 0,
-        pending: todayJobs.pending || 0,
-        failed: queueData?.failed_today || todayJobs.failed || 0,  // FIX: Use queue's failed_today
-=======
       // Calculate status counts from recent_jobs array
       const recentJobs = todayJobs.recent_jobs || todayJobs.jobs || [];
       const statusCounts = recentJobs.reduce((counts, job) => {
@@ -518,13 +509,13 @@
         return counts;
       }, {});
       
+      // Combine both approaches: use queue data when available, fallback to calculated counts
       return {
-        completed: statusCounts.completed || 0,
-        processing: statusCounts.processing || 0,
-        pending: statusCounts.queued || statusCounts.pending || 0,
-        failed: statusCounts.failed || 0,
+        completed: queueData?.completed_today || statusCounts.completed || todayJobs.completed || 0,
+        processing: statusCounts.processing || todayJobs.processing || 0,
+        pending: statusCounts.queued || statusCounts.pending || todayJobs.pending || 0,
+        failed: queueData?.failed_today || statusCounts.failed || todayJobs.failed || 0,
         cancelled: statusCounts.cancelled || 0,
->>>>>>> 8d7bfb44
         total: todayJobs.total_today || todayJobs.total || 0,  // CRITICAL FIX: Use total_today from API
         jobs: recentJobs,   // CRITICAL FIX: Use recent_jobs from API
         success_rate: todayJobs.success_rate,  // CRITICAL FIX: Pass through API success_rate
